--- conflicted
+++ resolved
@@ -9,21 +9,6 @@
 
 username = getpass.getuser()
 
-<<<<<<< HEAD
-# conf if sparksteps_conf kwarg is set
-# http://stackoverflow.com/a/34000524/690430
-# http://stackoverflow.com/a/33118489/690430
-SPARKSTEPS_CONF = [
-    {
-        "Classification": "spark",
-        "Properties": {
-            "maximizeResourceAllocation": "true"
-        }
-    },
-]
-
-=======
->>>>>>> bd278125
 
 def update_dict(d, other):
     """Recursively merge or update dict-like objects.
